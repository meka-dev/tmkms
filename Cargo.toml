[package]
name        = "cosmos-kms"
description = "Key Management System for Cosmos Validators"
version     = "0.0.0"
authors     = ["Tony Arcieri <tony@iqlusion.io>"]
license     = "Apache-2.0"
homepage    = "https://github.com/tendermint/kms/"
readme      = "README.md"
categories  = ["cryptography"]
keywords    = ["cosmos", "kms", "key-management"]

[badges]
circle-ci = { repository = "tendermint/kms" }

[dependencies]
bincode = "1"
clear_on_drop = "0.2"
failure = "0.1"
failure_derive = "0.1"
gumdrop = "0.4"
gumdrop_derive = "0.4"
log = "0.4"
rand = "0.4"
serde = "1.0"
serde_derive = "1.0"
<<<<<<< HEAD
signatory = {git = "https://github.com/tendermint/signatory", branch="master", features=["std"]}
simplelog = "0.5"
toml = "0.4"
yubihsm = { version = "0.8", optional = true }
sha2 = "^0.7"
hkdf = "^0.5"
ring = "^0.12"
=======
signatory = "0.6"
simplelog = "0.5"
toml = "0.4"
yubihsm = { version = "0.14", optional = true }
prost = { git = "https://github.com/Liamsi/prost", branch = "prost_amino_derive"}
prost-derive = { git = "https://github.com/Liamsi/prost", branch = "prost_amino_derive"}
>>>>>>> 9344e341
serde_json = "1.0"
hex = "0.3.2"
bytes = "0.4"
chrono = "0.4.2"
byteorder = "^1.2"
x25519-dalek = "^0.1"
prost = { git = "https://github.com/Liamsi/prost", branch = "prost_amino_derive"}
prost-derive = {git = "https://github.com/Liamsi/prost", branch = "prost_amino_derive"}

[features]
dalek-provider = ["signatory/dalek-provider"]
default = ["dalek-provider"]
yubihsm-provider = ["signatory/yubihsm-provider"]
yubihsm-mockhsm = ["yubihsm-provider", "signatory/yubihsm-mockhsm", "yubihsm/mockhsm"]<|MERGE_RESOLUTION|>--- conflicted
+++ resolved
@@ -23,22 +23,13 @@
 rand = "0.4"
 serde = "1.0"
 serde_derive = "1.0"
-<<<<<<< HEAD
-signatory = {git = "https://github.com/tendermint/signatory", branch="master", features=["std"]}
-simplelog = "0.5"
-toml = "0.4"
-yubihsm = { version = "0.8", optional = true }
 sha2 = "^0.7"
 hkdf = "^0.5"
 ring = "^0.12"
-=======
 signatory = "0.6"
 simplelog = "0.5"
 toml = "0.4"
 yubihsm = { version = "0.14", optional = true }
-prost = { git = "https://github.com/Liamsi/prost", branch = "prost_amino_derive"}
-prost-derive = { git = "https://github.com/Liamsi/prost", branch = "prost_amino_derive"}
->>>>>>> 9344e341
 serde_json = "1.0"
 hex = "0.3.2"
 bytes = "0.4"
